--- conflicted
+++ resolved
@@ -9,31 +9,6 @@
 )
 
 
-<<<<<<< HEAD
-func TestClient(t *testing.T) {
-	memc, err := Connect("127.0.0.1", 11211)
-	if err != nil {
-		t.Error(err.String())
-	}
-	// clean
-	memc.Delete(key)
-	// test add
-	err = memc.Add(key, []uint8(value), flags, 0)
-	if err != nil {
-		t.Error(err.String())
-	}
-	testGet(t, memc, value)
-	// test replace
-	err = memc.Replace(key, []uint8(value), flags, 0)
-	if err != nil {
-		t.Error(err.String())
-	}
-	testGet(t, memc, value)
-	// test append
-	err = memc.Append(key, []uint8(value), flags, 0)
-	if err != nil {
-		t.Error(err.String())
-=======
 const (
 	KEY_1   string = "test-key-1"
 	KEY_2   string = "test-key-2"
@@ -85,7 +60,6 @@
 	assertNoError(t, err)
 	if len(receivedValues) != 0 {
 		t.Error("Expected emtpy result")
->>>>>>> ab90ad70
 	}
 	cleanUp()
 }
@@ -99,15 +73,6 @@
 	if err != NotFoundError {
 		t.Error("Expected NotFoundError. receivedValue:", string(receivedValue))
 	}
-<<<<<<< HEAD
-	testGet(t, memc, value + value + value)
-	// test delete
-	err = memc.Delete(key)
-	if err != nil {
-		t.Error(err.String())
-	}
-	_, _, err = memc.Get(key)
-=======
 	cleanUp()
 }
 
@@ -163,7 +128,6 @@
 	err = memc.Delete(KEY_1)
 	assertNoError(t, err)
 	_, _, err = memc.Get(KEY_1)
->>>>>>> ab90ad70
 	if err == nil {
 		t.Error("Data not removed from memcache")
 	}
@@ -250,12 +214,7 @@
 	memc.Delete(KEY_2)
 }
 
-<<<<<<< HEAD
-func testGet(t *testing.T, memc *Memcache, s string) {
-	val, fl, err := memc.Get(key)
-=======
 func assertNoError(t *testing.T, err os.Error) {
->>>>>>> ab90ad70
 	if err != nil {
 		t.Error(err.String())
 	}
